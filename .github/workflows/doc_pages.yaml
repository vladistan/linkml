name: Sphinx Documentation
on:
  push:
    branches: [main]

jobs:
  build-docs:
    runs-on: ubuntu-latest
    steps:
      - name: Checkout
        uses: actions/checkout@v3.1.0
        with:
          fetch-depth: 0

      - name: Set up Python 3.
        uses: actions/setup-python@v4
        with:
          python-version: 3.9

      - name: Install Poetry
        uses: snok/install-poetry@v1
        with:
          version: 1.3.2

      - name: install
<<<<<<< HEAD
        run: poetry install --with docs
=======
        run: poetry install -E black

      - name: install pydantic 2
        run: poetry run pip install 'pydantic>=2'
>>>>>>> 7b0c00d6

      - name: Build documentation.
        run: |
          mkdir gh-pages
          touch gh-pages/.nojekyll
          cd docs/
          poetry run sphinx-build -b html . _build
          cp -r _build/* ../gh-pages/
      - name: Deploy documentation.
        if: ${{ github.event_name == 'push' }}
        uses: JamesIves/github-pages-deploy-action@v4.4.1
        with:
          branch: gh-pages
          force: true
          folder: gh-pages<|MERGE_RESOLUTION|>--- conflicted
+++ resolved
@@ -23,14 +23,7 @@
           version: 1.3.2
 
       - name: install
-<<<<<<< HEAD
-        run: poetry install --with docs
-=======
-        run: poetry install -E black
-
-      - name: install pydantic 2
-        run: poetry run pip install 'pydantic>=2'
->>>>>>> 7b0c00d6
+        run: poetry install --with docs --all-extras
 
       - name: Build documentation.
         run: |
