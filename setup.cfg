[metadata]
name = linkml
url = https://github.com/linkml/linkml
author = Harold Solbrig
author_email = solbrig@jhu.edu
summary = Linked Open Data Modeling Language
home_page = http://linkml.github.io/linkml
license = CC0 1.0 Universal
python_requires = >=3.7
classifiers =
    Development Status :: 4 - Beta
    Environment :: Console
    Intended Audience :: Developers
    Intended Audience :: Science/Research
    Intended Audience :: Healthcare Industry
    License :: CC0 1.0 Universal (CC0 1.0) Public Domain Dedication
    Programming Language :: Python :: 3 :: Only
    Programming Language :: Python :: 3.7
    Programming Language :: Python :: 3.8
    Programming Language :: Python :: 3.9
keywords =
    biolink
    metamodel

[files]
packages =
    linkml
    includes


[entry_points]
console_scripts =
    gen-jsonld-context = linkml.generators.jsonldcontextgen:cli
    gen-prefix-map = linkml.generators.prefixmapgen:cli
    gen-csv = linkml.generators.csvgen:cli
    gen-graphviz = linkml.generators.dotgen:cli
    gen-golr-views = linkml.generators.golrgen:cli
    gen-graphql = linkml.generators.graphqlgen:cli
    gen-jsonld = linkml.generators.jsonldgen:cli
    gen-json-schema = linkml.generators.jsonschemagen:cli
    gen-markdown = linkml.generators.markdowngen:cli
    gen-prolog = linkml.generators.lpgen:cli
    gen-namespaces = linkml.generators.namespacegen:cli
    gen-owl = linkml.generators.owlgen:cli
    gen-proto = linkml.generators.protogen:cli
    gen-py-classes = linkml.generators.pythongen:cli
    gen-python = linkml.generators.pythongen:cli
    gen-rdf = linkml.generators.rdfgen:cli
    gen-shex = linkml.generators.shexgen:cli
    gen-terminusdb = linkml.generators.terminusdbgen:cli
    gen-yuml = linkml.generators.yumlgen:cli
    gen-yaml = linkml.generators.yamlgen:cli
    gen-sqlddl = linkml.generators.sqlddlgen:cli
<<<<<<< HEAD
    gen-excel = linkml.generators.excelgen:cli
=======
    gen-project = linkml.generators.projectgen:cli
    linkml-convert = linkml.utils.datautils:cli
    linkml-validate = linkml.utils.validation:cli
>>>>>>> 5f2cdc8a
<|MERGE_RESOLUTION|>--- conflicted
+++ resolved
@@ -51,10 +51,7 @@
     gen-yuml = linkml.generators.yumlgen:cli
     gen-yaml = linkml.generators.yamlgen:cli
     gen-sqlddl = linkml.generators.sqlddlgen:cli
-<<<<<<< HEAD
-    gen-excel = linkml.generators.excelgen:cli
-=======
     gen-project = linkml.generators.projectgen:cli
     linkml-convert = linkml.utils.datautils:cli
     linkml-validate = linkml.utils.validation:cli
->>>>>>> 5f2cdc8a
+    gen-excel = linkml.generators.excelgen:cli