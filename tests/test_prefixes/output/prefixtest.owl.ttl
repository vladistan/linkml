@prefix dcterms: <http://purl.org/dc/terms/> .
@prefix linkml: <https://w3id.org/linkml/> .
@prefix owl: <http://www.w3.org/2002/07/owl#> .
@prefix rdfs: <http://www.w3.org/2000/01/rdf-schema#> .
@prefix skos: <http://www.w3.org/2004/02/skos/core#> .
@prefix xsd: <http://www.w3.org/2001/XMLSchema#> .

linkml:Boolean a owl:Class,
        linkml:TypeDefinition ;
    rdfs:label "boolean" ;
    rdfs:subClassOf [ a owl:Restriction ;
            owl:onDataRange xsd:boolean ;
            owl:onProperty linkml:topValue ;
            owl:qualifiedCardinality 1 ] ;
    skos:definition "A binary (true or false) value" .

linkml:Date a owl:Class,
        linkml:TypeDefinition ;
    rdfs:label "date" ;
    rdfs:subClassOf [ a owl:Restriction ;
            owl:onDataRange xsd:date ;
            owl:onProperty linkml:topValue ;
            owl:qualifiedCardinality 1 ] ;
    skos:definition "a date (year, month and day) in an idealized calendar" ;
    skos:editorialNote "URI is dateTime because OWL reasoners don't work with straight date or time" .

linkml:Datetime a owl:Class,
        linkml:TypeDefinition ;
    rdfs:label "datetime" ;
    rdfs:subClassOf [ a owl:Restriction ;
            owl:onDataRange xsd:dateTime ;
            owl:onProperty linkml:topValue ;
            owl:qualifiedCardinality 1 ] ;
    skos:definition "The combination of a date and time" .

linkml:Decimal a owl:Class,
        linkml:TypeDefinition ;
    rdfs:label "decimal" ;
    rdfs:subClassOf [ a owl:Restriction ;
            owl:onDataRange xsd:decimal ;
            owl:onProperty linkml:topValue ;
            owl:qualifiedCardinality 1 ] ;
    skos:definition "A real number with arbitrary precision that conforms to the xsd:decimal specification" .

linkml:Double a owl:Class,
        linkml:TypeDefinition ;
    rdfs:label "double" ;
    rdfs:subClassOf [ a owl:Restriction ;
            owl:onDataRange xsd:double ;
            owl:onProperty linkml:topValue ;
            owl:qualifiedCardinality 1 ] ;
    skos:definition "A real number that conforms to the xsd:double specification" .

linkml:Float a owl:Class,
        linkml:TypeDefinition ;
    rdfs:label "float" ;
    rdfs:subClassOf [ a owl:Restriction ;
            owl:onDataRange xsd:float ;
            owl:onProperty linkml:topValue ;
            owl:qualifiedCardinality 1 ] ;
    skos:definition "A real number that conforms to the xsd:float specification" .

linkml:Integer a owl:Class,
        linkml:TypeDefinition ;
    rdfs:label "integer" ;
    rdfs:subClassOf [ a owl:Restriction ;
            owl:onDataRange xsd:integer ;
            owl:onProperty linkml:topValue ;
            owl:qualifiedCardinality 1 ] ;
    skos:definition "An integer" .

linkml:Ncname a owl:Class,
        linkml:TypeDefinition ;
    rdfs:label "ncname" ;
    rdfs:subClassOf [ a owl:Restriction ;
            owl:onDataRange xsd:string ;
            owl:onProperty linkml:topValue ;
            owl:qualifiedCardinality 1 ] ;
    skos:definition "Prefix part of CURIE" .

linkml:Nodeidentifier a owl:Class,
        linkml:TypeDefinition ;
    rdfs:label "nodeidentifier" ;
    rdfs:subClassOf [ a owl:Restriction ;
            owl:onDataRange <http://www.w3.org/ns/shex#nonLiteral> ;
            owl:onProperty linkml:topValue ;
            owl:qualifiedCardinality 1 ] ;
    skos:definition "A URI, CURIE or BNODE that represents a node in a model." .

linkml:Objectidentifier a owl:Class,
        linkml:TypeDefinition ;
    rdfs:label "objectidentifier" ;
    rdfs:subClassOf [ a owl:Restriction ;
            owl:onDataRange <http://www.w3.org/ns/shex#iri> ;
            owl:onProperty linkml:topValue ;
            owl:qualifiedCardinality 1 ] ;
    skos:definition "A URI or CURIE that represents an object in the model." ;
    skos:note "Used for inheritence and type checking" .

linkml:SubsetDefinition a owl:Class ;
    rdfs:label "subset_definition" ;
    skos:definition "the name and description of a subset" .

linkml:Time a owl:Class,
        linkml:TypeDefinition ;
    rdfs:label "time" ;
    rdfs:subClassOf [ a owl:Restriction ;
            owl:onDataRange xsd:dateTime ;
            owl:onProperty linkml:topValue ;
            owl:qualifiedCardinality 1 ] ;
    skos:definition "A time object represents a (local) time of day, independent of any particular day" ;
    skos:editorialNote "URI is dateTime because OWL reasoners don't work with straight date or time" .

linkml:Uri a owl:Class,
        linkml:TypeDefinition ;
    rdfs:label "uri" ;
    rdfs:subClassOf [ a owl:Restriction ;
            owl:onDataRange xsd:anyURI ;
            owl:onProperty linkml:topValue ;
            owl:qualifiedCardinality 1 ] ;
    skos:definition "a complete URI" .

linkml:Uriorcurie a owl:Class,
        linkml:TypeDefinition ;
    rdfs:label "uriorcurie" ;
    rdfs:subClassOf [ a owl:Restriction ;
            owl:onDataRange xsd:anyURI ;
            owl:onProperty linkml:topValue ;
            owl:qualifiedCardinality 1 ] ;
    skos:definition "a URI or a CURIE" .

<https://w3id.org/linkml/tests/prefixtest.owl.ttl> a owl:Ontology ;
    rdfs:label "prefixtest" ;
    dcterms:license "https://creativecommons.org/publicdomain/zero/1.0/" ;
    rdfs:seeAlso "https://example.org/" ;
    skos:definition "Prefix Test Schema" ;
<<<<<<< HEAD
    linkml:generation_date "2021-07-20 18:32" ;
    linkml:metamodel_version "1.7.0" ;
    linkml:source_file "prefixtest.yaml" ;
    linkml:source_file_date "Tue Jul 20 16:57:15 2021" ;
    linkml:source_file_size 1196 .
=======
    linkml:generation_date "2021-07-27 22:37" ;
    linkml:metamodel_version "1.7.0" ;
    linkml:source_file "prefixtest.yaml" ;
    linkml:source_file_date "Tue Jul 27 22:32:59 2021" ;
    linkml:source_file_size 1195 .
>>>>>>> 08866026

<https://w3id.org/linkml/tests/prefixtest/Class> a owl:Class,
        linkml:ClassDefinition ;
    rdfs:label "Class" ;
    skos:exactMatch owl:Class .

<https://w3id.org/linkml/tests/prefixtest/Foo> a owl:Class,
        linkml:ClassDefinition ;
    rdfs:label "Foo" .

<https://w3id.org/linkml/tests/prefixtest/Gene> a owl:Class,
        linkml:ClassDefinition ;
    rdfs:label "Gene" ;
    skos:closeMatch <http://purl.obolibrary.org/obo/PR_000000001>,
        <https://www.wikidata.org/wiki/Q7187> ;
    skos:exactMatch <http://purl.obolibrary.org/obo/SO_0000704>,
        <http://semanticscience.org/resource/SIO_010035>,
        <https://w3id.org/biolink/Gene> .

<https://w3id.org/linkml/tests/prefixtest/additionalName> a owl:ObjectProperty,
        linkml:SlotDefinition ;
    rdfs:label "additionalName" ;
    rdfs:range linkml:String .

<https://w3id.org/linkml/tests/prefixtest/id> a owl:ObjectProperty,
        linkml:SlotDefinition ;
    rdfs:label "id" ;
    rdfs:range linkml:String .

<https://w3id.org/linkml/tests/prefixtest/label> a owl:ObjectProperty,
        linkml:SlotDefinition ;
    rdfs:label "label" ;
    rdfs:range linkml:String .

<https://w3id.org/linkml/tests/prefixtest/native> a owl:ObjectProperty,
        linkml:SlotDefinition ;
    rdfs:label "native" ;
    rdfs:range linkml:String .

<https://w3id.org/linkml/tests/prefixtest/part_of> a owl:ObjectProperty,
        linkml:SlotDefinition ;
    rdfs:label "part of" ;
    rdfs:range linkml:String .

<https://w3id.org/linkml/tests/prefixtest/type> a owl:ObjectProperty,
        linkml:SlotDefinition ;
    rdfs:label "type" ;
    rdfs:range linkml:String .

linkml:ClassDefinition a owl:Class ;
    rdfs:label "class_definition" ;
    skos:definition "the definition of a class or interface" .

linkml:SlotDefinition a owl:Class ;
    rdfs:label "slot_definition" ;
    skos:definition "the definition of a property or a slot" .

linkml:String a owl:Class,
        linkml:TypeDefinition ;
    rdfs:label "string" ;
    rdfs:subClassOf [ a owl:Restriction ;
            owl:onDataRange xsd:string ;
            owl:onProperty linkml:topValue ;
            owl:qualifiedCardinality 1 ] ;
    skos:definition "A character string" .

linkml:TypeDefinition a owl:Class ;
    rdfs:label "type_definition" ;
    skos:definition "A data type definition." .

linkml:topValue a owl:DatatypeProperty ;
    rdfs:label "value" .

<|MERGE_RESOLUTION|>--- conflicted
+++ resolved
@@ -134,19 +134,11 @@
     dcterms:license "https://creativecommons.org/publicdomain/zero/1.0/" ;
     rdfs:seeAlso "https://example.org/" ;
     skos:definition "Prefix Test Schema" ;
-<<<<<<< HEAD
-    linkml:generation_date "2021-07-20 18:32" ;
-    linkml:metamodel_version "1.7.0" ;
-    linkml:source_file "prefixtest.yaml" ;
-    linkml:source_file_date "Tue Jul 20 16:57:15 2021" ;
-    linkml:source_file_size 1196 .
-=======
     linkml:generation_date "2021-07-27 22:37" ;
     linkml:metamodel_version "1.7.0" ;
     linkml:source_file "prefixtest.yaml" ;
     linkml:source_file_date "Tue Jul 27 22:32:59 2021" ;
     linkml:source_file_size 1195 .
->>>>>>> 08866026
 
 <https://w3id.org/linkml/tests/prefixtest/Class> a owl:Class,
         linkml:ClassDefinition ;
