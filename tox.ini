[tox]
requires =
    tox>=4
envlist = 
     lint
     py

[testenv]
# Running tests via poetry within the tox environment is not the ideal
# situation, but without it you don't get dev dependencies in the 
# tox environment. There are other workaround, but most involve using
# extraneous dependency extras or maintaining a duplicate list of test
# dependencies. See:
#   - https://github.com/python-poetry/poetry/issues/1941
#   - https://python-poetry.org/docs/faq/#is-tox-supported
allowlist_externals = poetry
deps = 
    pytest
commands =
    poetry install --no-root --sync
    poetry run pytest {posargs}

[testenv:codespell]
description = Run spell checker.
skip_install = true
deps = 
    codespell
    tomli  # required for getting config from pyproject.toml
commands = codespell {posargs}

[testenv:format]
description = Run code formatters.
skip_install = true
deps =
    black
    ruff
commands =
<<<<<<< HEAD
    black {posargs:linkml tests}
    ruff --fix {posargs:linkml tests}
=======
    black {posargs:.}
    ruff --fix {posargs:.}
>>>>>>> 085ab24f

[testenv:lint]
description = Run code linters.
skip_install = true
deps =
    black
    ruff
commands =
<<<<<<< HEAD
    ruff check {posargs:linkml tests}
    black --check --diff {posargs:linkml tests}
=======
    ruff check {posargs:.}
    black --check --diff {posargs:.}
>>>>>>> 085ab24f
<|MERGE_RESOLUTION|>--- conflicted
+++ resolved
@@ -1,20 +1,20 @@
 [tox]
 requires =
     tox>=4
-envlist = 
+envlist =
      lint
      py
 
 [testenv]
 # Running tests via poetry within the tox environment is not the ideal
-# situation, but without it you don't get dev dependencies in the 
+# situation, but without it you don't get dev dependencies in the
 # tox environment. There are other workaround, but most involve using
 # extraneous dependency extras or maintaining a duplicate list of test
 # dependencies. See:
 #   - https://github.com/python-poetry/poetry/issues/1941
 #   - https://python-poetry.org/docs/faq/#is-tox-supported
 allowlist_externals = poetry
-deps = 
+deps =
     pytest
 commands =
     poetry install --no-root --sync
@@ -23,7 +23,7 @@
 [testenv:codespell]
 description = Run spell checker.
 skip_install = true
-deps = 
+deps =
     codespell
     tomli  # required for getting config from pyproject.toml
 commands = codespell {posargs}
@@ -35,13 +35,8 @@
     black
     ruff
 commands =
-<<<<<<< HEAD
-    black {posargs:linkml tests}
-    ruff --fix {posargs:linkml tests}
-=======
     black {posargs:.}
     ruff --fix {posargs:.}
->>>>>>> 085ab24f
 
 [testenv:lint]
 description = Run code linters.
@@ -50,10 +45,5 @@
     black
     ruff
 commands =
-<<<<<<< HEAD
-    ruff check {posargs:linkml tests}
-    black --check --diff {posargs:linkml tests}
-=======
     ruff check {posargs:.}
-    black --check --diff {posargs:.}
->>>>>>> 085ab24f
+    black --check --diff {posargs:.}